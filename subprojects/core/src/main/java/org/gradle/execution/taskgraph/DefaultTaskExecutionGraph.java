--- conflicted
+++ resolved
@@ -33,18 +33,11 @@
 import org.gradle.api.internal.tasks.execution.DefaultTaskExecutionContext;
 import org.gradle.api.specs.Spec;
 import org.gradle.api.tasks.TaskState;
-<<<<<<< HEAD
-import org.gradle.execution.MultipleBuildFailures;
 import org.gradle.execution.TaskExecutionGraphInternal;
 import org.gradle.execution.workgraph.TaskNode;
 import org.gradle.execution.workgraph.WorkGraph;
 import org.gradle.execution.workgraph.WorkGraphBuilder;
-=======
-import org.gradle.execution.TaskExecutionGraphInternal;
-import org.gradle.internal.Cast;
->>>>>>> e50125fd
 import org.gradle.internal.Factory;
-import org.gradle.internal.UncheckedException;
 import org.gradle.internal.event.ListenerBroadcast;
 import org.gradle.internal.event.ListenerManager;
 import org.gradle.internal.graph.DirectedGraph;
@@ -67,16 +60,11 @@
 import org.slf4j.Logger;
 import org.slf4j.LoggerFactory;
 
-<<<<<<< HEAD
 import javax.annotation.Nullable;
 import java.io.StringWriter;
 import java.util.Collection;
 import java.util.Collections;
 import java.util.Comparator;
-=======
-import java.util.Collection;
-import java.util.LinkedHashSet;
->>>>>>> e50125fd
 import java.util.List;
 import java.util.Set;
 
@@ -128,7 +116,6 @@
         getWorkGraph();
     }
 
-<<<<<<< HEAD
     private WorkGraph getWorkGraph() {
         if (workGraph == null) {
             Timer clock = Time.startTimer();
@@ -177,16 +164,11 @@
     }
 
     @Override
-    public void execute() {
-=======
-    @Override
     public void execute(Collection<? super Throwable> taskFailures) {
->>>>>>> e50125fd
         Timer clock = Time.startTimer();
         WorkGraph workGraph = getWorkGraph();
 
         graphListeners.getSource().graphPopulated(this);
-<<<<<<< HEAD
         TaskExecuter taskExecuter = this.taskExecuter.create();
         assert taskExecuter != null;
         Scheduler scheduler = this.scheduler.create();
@@ -194,28 +176,7 @@
         NodeExecutor nodeExecutor = new TaskNodeExecutor(taskExecuter, buildOperationExecutor.getCurrentOperation());
         GraphExecutionResult result = scheduler.execute(workGraph.getGraph(), workGraph.getRequestedNodes(), continueOnFailure, nodeExecutor);
         LOGGER.debug("Timing: Executing the DAG took " + clock.getElapsed());
-        List<Throwable> failures = result.getFailures();
-        switch (failures.size()) {
-            case 0:
-                break;
-            case 1:
-                throw UncheckedException.throwAsUncheckedException(failures.get(0));
-            default:
-                throw new MultipleBuildFailures(failures);
-=======
-        try {
-            taskPlanExecutor.process(taskExecutionPlan, new ExecuteTaskAction(taskExecuter.create(), buildOperationExecutor.getCurrentOperation()), taskFailures);
-            LOGGER.debug("Timing: Executing the DAG took " + clock.getElapsed());
-        } finally {
-            coordinationService.withStateLock(new Transformer<ResourceLockState.Disposition, ResourceLockState>() {
-                @Override
-                public ResourceLockState.Disposition transform(ResourceLockState resourceLockState) {
-                    taskExecutionPlan.clear();
-                    return ResourceLockState.Disposition.FINISHED;
-                }
-            });
->>>>>>> e50125fd
-        }
+        taskFailures.addAll(result.getFailures());
     }
 
     @Override
